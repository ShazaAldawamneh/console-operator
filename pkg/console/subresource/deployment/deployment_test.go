--- conflicted
+++ resolved
@@ -151,7 +151,19 @@
 					},
 				},
 				TopologyKey: "kubernetes.io/hostname",
-			}},
+			}, {
+				LabelSelector: &metav1.LabelSelector{
+					MatchExpressions: []metav1.LabelSelectorRequirement{
+						{
+							Key:      "component",
+							Operator: metav1.LabelSelectorOpIn,
+							Values:   []string{"ui"},
+						},
+					},
+				},
+				TopologyKey: "topology.kubernetes.io/zone",
+			},
+			},
 		},
 	}
 
@@ -173,17 +185,14 @@
 	infrastructureConfigHighlyAvailable := infrastructureConfigWithTopology(configv1.HighlyAvailableTopologyMode)
 	infrastructureConfigSingleReplica := infrastructureConfigWithTopology(configv1.SingleReplicaTopologyMode)
 
-<<<<<<< HEAD
 	consoleDeploymentTemplate := resourceread.ReadDeploymentV1OrDie(assets.MustAsset("deployments/console-deployment.yaml"))
 	withContainers(consoleDeploymentTemplate, consoleOperatorConfig, proxyConfig)
 	withVolumes(consoleDeploymentTemplate, trustedCAConfigMapEmpty, false)
 	consoleDeploymentContainer := consoleDeploymentTemplate.Spec.Template.Spec.Containers[0]
 	withVolumes(consoleDeploymentTemplate, trustedCAConfigMapSet, false)
 	consoleDeploymentContainerTrusted := consoleDeploymentTemplate.Spec.Template.Spec.Containers[0]
-=======
 	rollingUpdateParamsForSingleReplica := rollingUpdateParams(infrastructureConfigSingleReplica)
 	rollingUpdateParamsForHighAvail := rollingUpdateParams(infrastructureConfigHighlyAvailable)
->>>>>>> 26c292f1
 
 	tests := []struct {
 		name string
@@ -1356,7 +1365,19 @@
 							},
 						},
 						TopologyKey: "kubernetes.io/hostname",
-					}},
+					}, {
+						LabelSelector: &metav1.LabelSelector{
+							MatchExpressions: []metav1.LabelSelectorRequirement{
+								{
+									Key:      "component",
+									Operator: metav1.LabelSelectorOpIn,
+									Values:   []string{"ui"},
+								},
+							},
+						},
+						TopologyKey: "topology.kubernetes.io/zone",
+					},
+					},
 				},
 			},
 		},
@@ -1409,7 +1430,19 @@
 							},
 						},
 						TopologyKey: "kubernetes.io/hostname",
-					}},
+					}, {
+						LabelSelector: &metav1.LabelSelector{
+							MatchExpressions: []metav1.LabelSelectorRequirement{
+								{
+									Key:      "component",
+									Operator: metav1.LabelSelectorOpIn,
+									Values:   []string{"downloads"},
+								},
+							},
+						},
+						TopologyKey: "topology.kubernetes.io/zone",
+					},
+					},
 				},
 			},
 		},
