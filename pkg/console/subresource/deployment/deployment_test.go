package deployment

import (
	"testing"

	"github.com/go-test/deep"

	appsv1 "k8s.io/api/apps/v1"
	corev1 "k8s.io/api/core/v1"
	"k8s.io/apimachinery/pkg/api/resource"
	metav1 "k8s.io/apimachinery/pkg/apis/meta/v1"
	"k8s.io/apimachinery/pkg/util/intstr"

	configv1 "github.com/openshift/api/config/v1"
	operatorsv1 "github.com/openshift/api/operator/v1"
	"github.com/openshift/console-operator/pkg/api"
	"github.com/openshift/console-operator/pkg/console/assets"
	"github.com/openshift/console-operator/pkg/console/subresource/configmap"
	"github.com/openshift/console-operator/pkg/console/subresource/util"
	"github.com/openshift/library-go/pkg/operator/resource/resourceread"
)

const (
	workloadManagementAnnotation      = "target.workload.openshift.io/management"
	workloadManagementAnnotationValue = `{"effect": "PreferredDuringScheduling"}`
)

func TestDefaultDeployment(t *testing.T) {
	var (
		defaultReplicaCount    int32 = DefaultConsoleReplicas
		singleNodeReplicaCount int32 = SingleNodeConsoleReplicas
		labels                       = map[string]string{"app": api.OpenShiftConsoleName, "component": "ui"}
		gracePeriod            int64 = 40
		tolerationSeconds      int64 = 120
	)
	type args struct {
		config             *operatorsv1.Console
		cm                 *corev1.ConfigMap
		ca                 *corev1.ConfigMap
		dica               *corev1.ConfigMap
		tca                *corev1.ConfigMap
		sec                *corev1.Secret
		proxy              *configv1.Proxy
		infrastructure     *configv1.Infrastructure
		canMountCustomLogo bool
	}

	consoleOperatorConfig := &operatorsv1.Console{
		TypeMeta:   metav1.TypeMeta{},
		ObjectMeta: metav1.ObjectMeta{},
		Spec: operatorsv1.ConsoleSpec{
			OperatorSpec: operatorsv1.OperatorSpec{
				LogLevel: operatorsv1.Debug,
			},
		},
		Status: operatorsv1.ConsoleStatus{},
	}

	consoleDeploymentObjectMeta := metav1.ObjectMeta{
		Name:                       api.OpenShiftConsoleName,
		Namespace:                  api.OpenShiftConsoleNamespace,
		GenerateName:               "",
		SelfLink:                   "",
		UID:                        "",
		ResourceVersion:            "",
		Generation:                 0,
		CreationTimestamp:          metav1.Time{},
		DeletionTimestamp:          nil,
		DeletionGracePeriodSeconds: nil,
		Labels:                     labels,
		Annotations: map[string]string{
			configMapResourceVersionAnnotation:                 "",
			secretResourceVersionAnnotation:                    "",
			oauthServingCertConfigMapResourceVersionAnnotation: "",
			serviceCAConfigMapResourceVersionAnnotation:        "",
			trustedCAConfigMapResourceVersionAnnotation:        "",
			proxyConfigResourceVersionAnnotation:               "",
			infrastructureConfigResourceVersionAnnotation:      "",
			consoleImageAnnotation:                             "",
		},
		OwnerReferences: nil,
		Finalizers:      nil,
		ClusterName:     "",
	}

	consoleConfig := &corev1.ConfigMap{
		TypeMeta: metav1.TypeMeta{},
		ObjectMeta: metav1.ObjectMeta{
			Name:                       "console-config",
			GenerateName:               "",
			Namespace:                  api.OpenShiftConsoleNamespace,
			SelfLink:                   "",
			UID:                        "",
			ResourceVersion:            "",
			Generation:                 0,
			CreationTimestamp:          metav1.Time{},
			DeletionTimestamp:          nil,
			DeletionGracePeriodSeconds: nil,
			Labels:                     labels,
			Annotations:                nil,
			OwnerReferences:            nil,
			Finalizers:                 nil,
			ClusterName:                "",
		},
		Data:       map[string]string{"console-config.yaml": ""},
		BinaryData: nil,
	}

	consoleDeploymentTolerations := []corev1.Toleration{
		{
			Key:      "node-role.kubernetes.io/master",
			Operator: corev1.TolerationOpExists,
			Effect:   corev1.TaintEffectNoSchedule,
		},
		{
			Key:               "node.kubernetes.io/unreachable",
			Operator:          corev1.TolerationOpExists,
			Effect:            corev1.TaintEffectNoExecute,
			TolerationSeconds: &tolerationSeconds,
		},
		{
			Key:               "node.kubernetes.io/not-reachable",
			Operator:          corev1.TolerationOpExists,
			Effect:            corev1.TaintEffectNoExecute,
			TolerationSeconds: &tolerationSeconds,
		},
	}

	consoleDeploymentTemplateAnnotations := map[string]string{
		configMapResourceVersionAnnotation:                 "",
		secretResourceVersionAnnotation:                    "",
		oauthServingCertConfigMapResourceVersionAnnotation: "",
		serviceCAConfigMapResourceVersionAnnotation:        "",
		trustedCAConfigMapResourceVersionAnnotation:        "",
		proxyConfigResourceVersionAnnotation:               "",
		infrastructureConfigResourceVersionAnnotation:      "",
		consoleImageAnnotation:                             "",
		workloadManagementAnnotation:                       workloadManagementAnnotationValue,
	}

	consoleDeploymentAffinity := &corev1.Affinity{
		PodAntiAffinity: &corev1.PodAntiAffinity{
			RequiredDuringSchedulingIgnoredDuringExecution: []corev1.PodAffinityTerm{{
				LabelSelector: &metav1.LabelSelector{
					MatchExpressions: []metav1.LabelSelectorRequirement{
						{
							Key:      "component",
							Operator: metav1.LabelSelectorOpIn,
							Values:   []string{"ui"},
						},
					},
				},
				TopologyKey: "kubernetes.io/hostname",
			}},
		},
	}

	trustedCAConfigMapEmpty := configmap.TrustedCAStub()
	trustedCAConfigMapSet := configmap.TrustedCAStub()
	trustedCAConfigMapSet.Data[api.TrustedCABundleKey] = "testCAValue"

	proxyConfig := &configv1.Proxy{
		TypeMeta:   metav1.TypeMeta{},
		ObjectMeta: metav1.ObjectMeta{},
		Spec: configv1.ProxySpec{
			HTTPSProxy: "https://testurl.openshift.com",
		},
		Status: configv1.ProxyStatus{
			HTTPSProxy: "https://testurl.openshift.com",
		},
	}

	infrastructureConfigHighlyAvailable := infrastructureConfigWithTopology(configv1.HighlyAvailableTopologyMode)
	infrastructureConfigSingleReplica := infrastructureConfigWithTopology(configv1.SingleReplicaTopologyMode)
	infrastructureConfigExternalTopologyMode := infrastructureConfigWithTopology(configv1.ExternalTopologyMode)

	consoleDeploymentTemplate := resourceread.ReadDeploymentV1OrDie(assets.MustAsset("deployments/console-deployment.yaml"))
	withConsoleContainerImage(consoleDeploymentTemplate, consoleOperatorConfig, proxyConfig)
	withConsoleVolumes(consoleDeploymentTemplate, trustedCAConfigMapEmpty, false)
	consoleDeploymentContainer := consoleDeploymentTemplate.Spec.Template.Spec.Containers[0]
	consoleDeploymentVolumes := consoleDeploymentTemplate.Spec.Template.Spec.Volumes
	withConsoleVolumes(consoleDeploymentTemplate, trustedCAConfigMapSet, false)
	consoleDeploymentContainerTrusted := consoleDeploymentTemplate.Spec.Template.Spec.Containers[0]
	consoleDeploymentVolumesTrusted := consoleDeploymentTemplate.Spec.Template.Spec.Volumes

	tests := []struct {
		name string
		args args
		want *appsv1.Deployment
	}{
		{
			name: "Test Default Config Map",
			args: args{
				config: consoleOperatorConfig,
				cm:     consoleConfig,
				ca:     &corev1.ConfigMap{},
				dica: &corev1.ConfigMap{
					Data: map[string]string{"ca-bundle.crt": "test"},
				},
				tca: trustedCAConfigMapEmpty,
				sec: &corev1.Secret{
					TypeMeta:   metav1.TypeMeta{},
					ObjectMeta: metav1.ObjectMeta{},
					Data:       nil,
					StringData: nil,
					Type:       "",
				},
				proxy:          proxyConfig,
				infrastructure: infrastructureConfigHighlyAvailable,
			},
			want: &appsv1.Deployment{
				TypeMeta: metav1.TypeMeta{
					Kind:       "Deployment",
					APIVersion: "apps/v1",
				},
				ObjectMeta: consoleDeploymentObjectMeta,
				Spec: appsv1.DeploymentSpec{
					Replicas: &defaultReplicaCount,

					Selector: &metav1.LabelSelector{
						MatchLabels: labels,
					},
					Template: corev1.PodTemplateSpec{ObjectMeta: metav1.ObjectMeta{
						Name:        api.OpenShiftConsoleName,
						Labels:      labels,
						Annotations: consoleDeploymentTemplateAnnotations,
					},
						Spec: corev1.PodSpec{
							ServiceAccountName: "console",
							// we want to deploy on master nodes
							NodeSelector: map[string]string{
								// empty string is correct
								"node-role.kubernetes.io/master": "",
							},
							Affinity: consoleDeploymentAffinity,
							// toleration is a taint override. we can and should be scheduled on a master node.
							Tolerations:                   consoleDeploymentTolerations,
							PriorityClassName:             "system-cluster-critical",
							RestartPolicy:                 corev1.RestartPolicyAlways,
							SchedulerName:                 corev1.DefaultSchedulerName,
							TerminationGracePeriodSeconds: &gracePeriod,
							SecurityContext:               &corev1.PodSecurityContext{},
							Containers: []corev1.Container{
								consoleDeploymentContainer,
							},
							Volumes: consoleDeploymentVolumes,
						},
					},
					Strategy: appsv1.DeploymentStrategy{
						Type: appsv1.RollingUpdateDeploymentStrategyType,
						RollingUpdate: &appsv1.RollingUpdateDeployment{
							MaxSurge: &intstr.IntOrString{
								IntVal: int32(3),
							},
							MaxUnavailable: &intstr.IntOrString{
								IntVal: int32(1),
							},
						},
					},
					MinReadySeconds:         0,
					RevisionHistoryLimit:    nil,
					Paused:                  false,
					ProgressDeadlineSeconds: nil,
				},
				Status: appsv1.DeploymentStatus{},
			},
		},
		{
			name: "Test Trusted CA Config Map",
			args: args{
				config: consoleOperatorConfig,
				cm:     consoleConfig,
				ca:     &corev1.ConfigMap{},
				dica: &corev1.ConfigMap{
					Data: map[string]string{"ca-bundle.crt": "test"},
				},
				tca: trustedCAConfigMapSet,
				sec: &corev1.Secret{
					TypeMeta:   metav1.TypeMeta{},
					ObjectMeta: metav1.ObjectMeta{},
					Data:       nil,
					StringData: nil,
					Type:       "",
				},
				proxy:          proxyConfig,
				infrastructure: infrastructureConfigHighlyAvailable,
			},
			want: &appsv1.Deployment{
				TypeMeta: metav1.TypeMeta{
					Kind:       "Deployment",
					APIVersion: "apps/v1",
				},
				ObjectMeta: consoleDeploymentObjectMeta,
				Spec: appsv1.DeploymentSpec{
					Replicas: &defaultReplicaCount,
					Selector: &metav1.LabelSelector{
						MatchLabels: labels,
					},
					Template: corev1.PodTemplateSpec{ObjectMeta: metav1.ObjectMeta{
						Name:        api.OpenShiftConsoleName,
						Labels:      labels,
						Annotations: consoleDeploymentTemplateAnnotations,
					},
						Spec: corev1.PodSpec{
							ServiceAccountName: "console",
							// we want to deploy on master nodes
							NodeSelector: map[string]string{
								// empty string is correct
								"node-role.kubernetes.io/master": "",
							},
							Affinity: consoleDeploymentAffinity,
							// toleration is a taint override. we can and should be scheduled on a master node.
							Tolerations:                   consoleDeploymentTolerations,
							PriorityClassName:             "system-cluster-critical",
							RestartPolicy:                 corev1.RestartPolicyAlways,
							SchedulerName:                 corev1.DefaultSchedulerName,
							TerminationGracePeriodSeconds: &gracePeriod,
							SecurityContext:               &corev1.PodSecurityContext{},
							Containers: []corev1.Container{
								consoleDeploymentContainerTrusted,
							},
							Volumes: consoleDeploymentVolumesTrusted,
						},
					},
					Strategy: appsv1.DeploymentStrategy{
						Type: appsv1.RollingUpdateDeploymentStrategyType,
						RollingUpdate: &appsv1.RollingUpdateDeployment{
							MaxSurge: &intstr.IntOrString{
								IntVal: int32(3),
							},
							MaxUnavailable: &intstr.IntOrString{
								IntVal: int32(1),
							},
						},
					},
					MinReadySeconds:         0,
					RevisionHistoryLimit:    nil,
					Paused:                  false,
					ProgressDeadlineSeconds: nil,
				},
				Status: appsv1.DeploymentStatus{},
			},
		},
		{
			name: "Test Infrastructure Config SingleReplicaTopologyMode",
			args: args{
				config: consoleOperatorConfig,
				cm:     consoleConfig,
				ca:     &corev1.ConfigMap{},
				dica: &corev1.ConfigMap{
					Data: map[string]string{"ca-bundle.crt": "test"},
				},
				tca: trustedCAConfigMapEmpty,
				sec: &corev1.Secret{
					TypeMeta:   metav1.TypeMeta{},
					ObjectMeta: metav1.ObjectMeta{},
					Data:       nil,
					StringData: nil,
					Type:       "",
				},
				proxy:          proxyConfig,
				infrastructure: infrastructureConfigSingleReplica,
			},
			want: &appsv1.Deployment{
				TypeMeta: metav1.TypeMeta{
					Kind:       "Deployment",
					APIVersion: "apps/v1",
				},
				ObjectMeta: consoleDeploymentObjectMeta,
				Spec: appsv1.DeploymentSpec{
					Replicas: &singleNodeReplicaCount,
					Selector: &metav1.LabelSelector{
						MatchLabels: labels,
					},
					Template: corev1.PodTemplateSpec{ObjectMeta: metav1.ObjectMeta{
						Name:        api.OpenShiftConsoleName,
						Labels:      labels,
						Annotations: consoleDeploymentTemplateAnnotations,
					},
						Spec: corev1.PodSpec{
							ServiceAccountName: "console",
							// we want to deploy on master nodes
							NodeSelector: map[string]string{
								// empty string is correct
								"node-role.kubernetes.io/master": "",
							},
							Affinity: &corev1.Affinity{},
							// toleration is a taint override. we can and should be scheduled on a master node.
							Tolerations:                   consoleDeploymentTolerations,
							PriorityClassName:             "system-cluster-critical",
							RestartPolicy:                 corev1.RestartPolicyAlways,
							SchedulerName:                 corev1.DefaultSchedulerName,
							TerminationGracePeriodSeconds: &gracePeriod,
							SecurityContext:               &corev1.PodSecurityContext{},
							Containers: []corev1.Container{
								consoleDeploymentContainer,
							},
							Volumes: consoleDeploymentVolumes,
						},
					},
					Strategy: appsv1.DeploymentStrategy{
						Type:          appsv1.RollingUpdateDeploymentStrategyType,
						RollingUpdate: &appsv1.RollingUpdateDeployment{},
					},
					MinReadySeconds:         0,
					RevisionHistoryLimit:    nil,
					Paused:                  false,
					ProgressDeadlineSeconds: nil,
				},
				Status: appsv1.DeploymentStatus{},
			},
		},
		{
			name: "Test Infrastructure Config ExternalTopologyMode",
			args: args{
				config: consoleOperatorConfig,
				cm:     consoleConfig,
				ca:     &corev1.ConfigMap{},
				dica: &corev1.ConfigMap{
					Data: map[string]string{"ca-bundle.crt": "test"},
				},
				tca: trustedCAConfigMapEmpty,
				sec: &corev1.Secret{
					TypeMeta:   metav1.TypeMeta{},
					ObjectMeta: metav1.ObjectMeta{},
					Data:       nil,
					StringData: nil,
					Type:       "",
				},
				proxy:          proxyConfig,
				infrastructure: infrastructureConfigExternalTopologyMode,
			},
			want: &appsv1.Deployment{
				TypeMeta: metav1.TypeMeta{
					Kind:       "Deployment",
					APIVersion: "apps/v1",
				},
				ObjectMeta: consoleDeploymentObjectMeta,
				Spec: appsv1.DeploymentSpec{
					Replicas: &defaultReplicaCount,
					Selector: &metav1.LabelSelector{
						MatchLabels: labels,
					},
					Template: corev1.PodTemplateSpec{ObjectMeta: metav1.ObjectMeta{
						Name:        api.OpenShiftConsoleName,
						Labels:      labels,
						Annotations: consoleDeploymentTemplateAnnotations,
					},
						Spec: corev1.PodSpec{
							ServiceAccountName: "console",
							// we do not want to deploy on master nodes
							NodeSelector: map[string]string{},
							Affinity:     consoleDeploymentAffinity,
							// toleration is a taint override. we can and should be scheduled on a master node.
							Tolerations:                   consoleDeploymentTolerations,
							PriorityClassName:             "system-cluster-critical",
							RestartPolicy:                 corev1.RestartPolicyAlways,
							SchedulerName:                 corev1.DefaultSchedulerName,
							TerminationGracePeriodSeconds: &gracePeriod,
							SecurityContext:               &corev1.PodSecurityContext{},
							Containers: []corev1.Container{
								consoleDeploymentContainer,
							},
							Volumes: consoleDeploymentVolumes,
						},
					},
					Strategy: appsv1.DeploymentStrategy{
						Type: appsv1.RollingUpdateDeploymentStrategyType,
						RollingUpdate: &appsv1.RollingUpdateDeployment{
							MaxSurge: &intstr.IntOrString{
								IntVal: int32(3),
							},
							MaxUnavailable: &intstr.IntOrString{
								IntVal: int32(1),
							},
						},
					},
					MinReadySeconds:         0,
					RevisionHistoryLimit:    nil,
					Paused:                  false,
					ProgressDeadlineSeconds: nil,
				},
				Status: appsv1.DeploymentStatus{},
			},
		},
	}
	for _, tt := range tests {
		t.Run(tt.name, func(t *testing.T) {
			if diff := deep.Equal(DefaultDeployment(tt.args.config, tt.args.cm, tt.args.dica, tt.args.cm, tt.args.tca, tt.args.sec, tt.args.proxy, tt.args.infrastructure, tt.args.canMountCustomLogo), tt.want); diff != nil {
				t.Error(diff)
			}
		})
	}
}

func TestWithConsoleAnnotations(t *testing.T) {
	type args struct {
		deployment                  *appsv1.Deployment
		cm                          *corev1.ConfigMap
		serviceCAConfigMap          *corev1.ConfigMap
		defaultIngressCertConfigMap *corev1.ConfigMap
		trustedCAConfigMap          *corev1.ConfigMap
		sec                         *corev1.Secret
		proxyConfig                 *configv1.Proxy
		infrastructureConfig        *configv1.Infrastructure
	}

	consoleConfig := &corev1.ConfigMap{
		TypeMeta: metav1.TypeMeta{},
		ObjectMeta: metav1.ObjectMeta{
			Name:            "console-config",
			ResourceVersion: "10245",
		},
		Data:       map[string]string{"console-config.yaml": ""},
		BinaryData: nil,
	}

	infrastructureConfig := &configv1.Infrastructure{
		ObjectMeta: metav1.ObjectMeta{
			ResourceVersion: "12345",
		},
		Status: configv1.InfrastructureStatus{
			InfrastructureTopology: configv1.SingleReplicaTopologyMode,
		},
	}

	proxyConfig := &configv1.Proxy{
		ObjectMeta: metav1.ObjectMeta{
			ResourceVersion: "54321",
		},
	}

	serviceCAConfigMap := &corev1.ConfigMap{
		ObjectMeta: metav1.ObjectMeta{
			ResourceVersion: "34343",
		},
	}
	defaultIngressCertConfigMap := &corev1.ConfigMap{
		ObjectMeta: metav1.ObjectMeta{
			ResourceVersion: "77777",
		},
	}
	trustedCAConfigMap := &corev1.ConfigMap{
		ObjectMeta: metav1.ObjectMeta{
			ResourceVersion: "75577",
		},
	}

	sec := &corev1.Secret{
		ObjectMeta: metav1.ObjectMeta{
			ResourceVersion: "101010",
		},
	}

	tests := []struct {
		name string
		args args
		want *appsv1.Deployment
	}{
		{
			name: "Test Default Annotations",
			args: args{
				deployment: &appsv1.Deployment{
					ObjectMeta: metav1.ObjectMeta{
						Annotations: map[string]string{},
					},
					Spec: appsv1.DeploymentSpec{
						Template: corev1.PodTemplateSpec{
							ObjectMeta: metav1.ObjectMeta{
								Annotations: map[string]string{
									workloadManagementAnnotation: workloadManagementAnnotationValue,
								},
							},
						},
					},
				},
				cm:                          consoleConfig,
				serviceCAConfigMap:          serviceCAConfigMap,
				defaultIngressCertConfigMap: defaultIngressCertConfigMap,
				trustedCAConfigMap:          trustedCAConfigMap,
				sec:                         sec,
				proxyConfig:                 proxyConfig,
				infrastructureConfig:        infrastructureConfig,
			},
			want: &appsv1.Deployment{
				ObjectMeta: metav1.ObjectMeta{
					Annotations: map[string]string{
						configMapResourceVersionAnnotation:                   consoleConfig.GetResourceVersion(),
						serviceCAConfigMapResourceVersionAnnotation:          serviceCAConfigMap.GetResourceVersion(),
						defaultIngressCertConfigMapResourceVersionAnnotation: defaultIngressCertConfigMap.GetResourceVersion(),
						trustedCAConfigMapResourceVersionAnnotation:          trustedCAConfigMap.GetResourceVersion(),
						proxyConfigResourceVersionAnnotation:                 proxyConfig.GetResourceVersion(),
						infrastructureConfigResourceVersionAnnotation:        infrastructureConfig.GetResourceVersion(),
						secretResourceVersionAnnotation:                      sec.GetResourceVersion(),
						consoleImageAnnotation:                               util.GetImageEnv("CONSOLE_IMAGE"),
					},
				},
				Spec: appsv1.DeploymentSpec{
					Template: corev1.PodTemplateSpec{
						ObjectMeta: metav1.ObjectMeta{
							Annotations: map[string]string{
								workloadManagementAnnotation:                         workloadManagementAnnotationValue,
								configMapResourceVersionAnnotation:                   consoleConfig.GetResourceVersion(),
								serviceCAConfigMapResourceVersionAnnotation:          serviceCAConfigMap.GetResourceVersion(),
								defaultIngressCertConfigMapResourceVersionAnnotation: defaultIngressCertConfigMap.GetResourceVersion(),
								trustedCAConfigMapResourceVersionAnnotation:          trustedCAConfigMap.GetResourceVersion(),
								proxyConfigResourceVersionAnnotation:                 proxyConfig.GetResourceVersion(),
								infrastructureConfigResourceVersionAnnotation:        infrastructureConfig.GetResourceVersion(),
								secretResourceVersionAnnotation:                      sec.GetResourceVersion(),
								consoleImageAnnotation:                               util.GetImageEnv("CONSOLE_IMAGE"),
							},
						},
					},
				},
			},
		},
	}
	for _, tt := range tests {
		t.Run(tt.name, func(t *testing.T) {
			withConsoleAnnotations(tt.args.deployment, tt.args.cm, tt.args.serviceCAConfigMap, tt.args.defaultIngressCertConfigMap, tt.args.trustedCAConfigMap, tt.args.sec, tt.args.proxyConfig, tt.args.infrastructureConfig)
			if diff := deep.Equal(tt.args.deployment, tt.want); diff != nil {
				t.Error(diff)
			}
		})
	}
}

func TestWithReplicas(t *testing.T) {
	var (
		singleNodeReplicaCount int32 = SingleNodeConsoleReplicas
		defaultReplicaCount    int32 = DefaultConsoleReplicas
	)

	type args struct {
		deployment           *appsv1.Deployment
		infrastructureConfig *configv1.Infrastructure
	}

	infrastructureConfigHighlyAvailable := infrastructureConfigWithTopology(configv1.HighlyAvailableTopologyMode)
	infrastructureConfigSingleReplica := infrastructureConfigWithTopology(configv1.SingleReplicaTopologyMode)

	tests := []struct {
		name string
		args args
		want *appsv1.Deployment
	}{
		{
			name: "Test Single Replica",
			args: args{
				deployment: &appsv1.Deployment{
					Spec: appsv1.DeploymentSpec{},
				},
				infrastructureConfig: infrastructureConfigSingleReplica,
			},
			want: &appsv1.Deployment{
				Spec: appsv1.DeploymentSpec{
					Replicas: &singleNodeReplicaCount,
				},
			},
		},
		{
			name: "Test Highly Available Replica",
			args: args{
				deployment: &appsv1.Deployment{
					Spec: appsv1.DeploymentSpec{},
				},
				infrastructureConfig: infrastructureConfigHighlyAvailable,
			},
			want: &appsv1.Deployment{
				Spec: appsv1.DeploymentSpec{
					Replicas: &defaultReplicaCount,
				},
			},
		},
	}
	for _, tt := range tests {
		t.Run(tt.name, func(t *testing.T) {
			withReplicas(tt.args.deployment, tt.args.infrastructureConfig)
			if diff := deep.Equal(tt.args.deployment, tt.want); diff != nil {
				t.Error(diff)
			}
		})
	}
}

func TestWithAffinity(t *testing.T) {
	type args struct {
		deployment           *appsv1.Deployment
		infrastructureConfig *configv1.Infrastructure
		component            string
	}

	infrastructureConfigHighlyAvailable := infrastructureConfigWithTopology(configv1.HighlyAvailableTopologyMode)
	infrastructureConfigSingleReplica := infrastructureConfigWithTopology(configv1.SingleReplicaTopologyMode)

	tests := []struct {
		name string
		args args
		want *appsv1.Deployment
	}{
		{
			name: "Test Single Replica Affinity",
			args: args{
				deployment: &appsv1.Deployment{
					Spec: appsv1.DeploymentSpec{},
				},
				infrastructureConfig: infrastructureConfigSingleReplica,
				component:            "ui",
			},
			want: &appsv1.Deployment{
				Spec: appsv1.DeploymentSpec{
					Template: corev1.PodTemplateSpec{
						Spec: corev1.PodSpec{
							Affinity: &corev1.Affinity{},
						},
					},
				},
			},
		},
		{
			name: "Test Highly Available Affinity",
			args: args{
				deployment: &appsv1.Deployment{
					Spec: appsv1.DeploymentSpec{},
				},
				infrastructureConfig: infrastructureConfigHighlyAvailable,
				component:            "foobar",
			},
			want: &appsv1.Deployment{
				Spec: appsv1.DeploymentSpec{
					Template: corev1.PodTemplateSpec{
						Spec: corev1.PodSpec{
							Affinity: &corev1.Affinity{
								PodAntiAffinity: &corev1.PodAntiAffinity{
									RequiredDuringSchedulingIgnoredDuringExecution: []corev1.PodAffinityTerm{{
										LabelSelector: &metav1.LabelSelector{
											MatchExpressions: []metav1.LabelSelectorRequirement{
												{
													Key:      "component",
													Operator: metav1.LabelSelectorOpIn,
													Values:   []string{"foobar"},
												},
											},
										},
										TopologyKey: "kubernetes.io/hostname",
									}},
								},
							},
						},
					},
				},
			},
		},
	}
	for _, tt := range tests {
		t.Run(tt.name, func(t *testing.T) {
			withAffinity(tt.args.deployment, tt.args.infrastructureConfig, tt.args.component)
			if diff := deep.Equal(tt.args.deployment, tt.want); diff != nil {
				t.Error(diff)
			}
		})
	}
}

func TestWithConsoleVolumes(t *testing.T) {
	type args struct {
		deployment         *appsv1.Deployment
		trustedCAConfigMap *corev1.ConfigMap
		canMountCustomLogo bool
	}

	trustedCAConfigMap := &corev1.ConfigMap{
		Data: map[string]string{
			"ca-bundle.crt": "foobar",
		},
	}

	consoleDeployment := &appsv1.Deployment{
		Spec: appsv1.DeploymentSpec{
			Template: corev1.PodTemplateSpec{
				Spec: corev1.PodSpec{
					Containers: []corev1.Container{
						{
							Name: "consoleContainer",
						},
					},
				},
			},
		},
	}

	consoleServingCertVolume := corev1.Volume{
		Name: api.ConsoleServingCertName,
		VolumeSource: corev1.VolumeSource{
			Secret: &corev1.SecretVolumeSource{
				SecretName:  api.ConsoleServingCertName,
				Items:       nil,
				DefaultMode: nil,
				Optional:    nil,
			},
		},
	}

	consoleOauthConfigVolume := corev1.Volume{
		Name: ConsoleOauthConfigName,
		VolumeSource: corev1.VolumeSource{
			Secret: &corev1.SecretVolumeSource{
				SecretName:  ConsoleOauthConfigName,
				Items:       nil,
				DefaultMode: nil,
				Optional:    nil,
			},
		},
	}

	consoleConfigVolume := corev1.Volume{
		Name: api.OpenShiftConsoleConfigMapName,
		VolumeSource: corev1.VolumeSource{
			ConfigMap: &corev1.ConfigMapVolumeSource{
				LocalObjectReference: corev1.LocalObjectReference{
					Name: api.OpenShiftConsoleConfigMapName,
				},
				Items:       nil,
				DefaultMode: nil,
				Optional:    nil,
			},
		},
	}

	serviceCAVolume := corev1.Volume{
		Name: api.ServiceCAConfigMapName,
		VolumeSource: corev1.VolumeSource{
			ConfigMap: &corev1.ConfigMapVolumeSource{
				LocalObjectReference: corev1.LocalObjectReference{
					Name: api.ServiceCAConfigMapName,
				},
				Items:       nil,
				DefaultMode: nil,
				Optional:    nil,
			},
		},
	}

	defaultIngressCertVolume := corev1.Volume{
		Name: api.DefaultIngressCertConfigMapName,
		VolumeSource: corev1.VolumeSource{
			ConfigMap: &corev1.ConfigMapVolumeSource{
				LocalObjectReference: corev1.LocalObjectReference{
					Name: api.DefaultIngressCertConfigMapName,
				},
				Items:       nil,
				DefaultMode: nil,
				Optional:    nil,
			},
		},
	}

	customLogoVolume := corev1.Volume{
		Name: api.OpenShiftCustomLogoConfigMapName,
		VolumeSource: corev1.VolumeSource{
			ConfigMap: &corev1.ConfigMapVolumeSource{
				LocalObjectReference: corev1.LocalObjectReference{
					Name: api.OpenShiftCustomLogoConfigMapName,
				},
				Items:       nil,
				DefaultMode: nil,
				Optional:    nil,
			},
		},
	}
<<<<<<< HEAD

	trustedCAVolume := corev1.Volume{
		Name: api.TrustedCAConfigMapName,
		VolumeSource: corev1.VolumeSource{
			ConfigMap: &corev1.ConfigMapVolumeSource{
				LocalObjectReference: corev1.LocalObjectReference{
					Name: api.TrustedCAConfigMapName,
				},
				Items: []corev1.KeyToPath{
					{
						Key:  api.TrustedCABundleKey,
						Path: api.TrustedCABundleMountFile,
						Mode: nil,
					},
=======
	oauthServingCert := corev1.Volume{
		Name: api.OAuthServingCertConfigMapName,
		VolumeSource: corev1.VolumeSource{
			ConfigMap: &corev1.ConfigMapVolumeSource{
				LocalObjectReference: corev1.LocalObjectReference{
					Name: api.OAuthServingCertConfigMapName,
>>>>>>> d2008fbe
				},
				DefaultMode: nil,
				Optional:    nil,
			},
		},
	}

	defaultVolumes := []corev1.Volume{
		consoleServingCertVolume,
		consoleOauthConfigVolume,
		consoleConfigVolume,
		serviceCAVolume,
		defaultIngressCertVolume,
	}
	trustedVolumes := append(defaultVolumes, trustedCAVolume)
	customLogoVolumes := append(defaultVolumes, customLogoVolume)
	allVolumes := append(defaultVolumes, trustedCAVolume, customLogoVolume)

	consoleServingCertVolumeMount := corev1.VolumeMount{
		Name:      api.ConsoleServingCertName,
		ReadOnly:  true,
		MountPath: "/var/serving-cert",
	}

	consoleOauthConfigVolumeMount := corev1.VolumeMount{
		Name:      ConsoleOauthConfigName,
		ReadOnly:  true,
		MountPath: "/var/oauth-config",
	}

	consoleConfigVolumeMount := corev1.VolumeMount{
		Name:      api.OpenShiftConsoleConfigMapName,
		ReadOnly:  true,
		MountPath: "/var/console-config",
	}

	serviceCAVolumeMount := corev1.VolumeMount{
		Name:      api.ServiceCAConfigMapName,
		ReadOnly:  true,
		MountPath: "/var/service-ca",
	}

	defaultIngressCertVolumeMount := corev1.VolumeMount{
		Name:      api.DefaultIngressCertConfigMapName,
		ReadOnly:  true,
		MountPath: "/var/default-ingress-cert",
	}

	trustedCAVolumeMount := corev1.VolumeMount{
		Name:      api.TrustedCAConfigMapName,
		ReadOnly:  true,
		MountPath: api.TrustedCABundleMountDir,
	}

	customLogoVolumeMount := corev1.VolumeMount{
		Name:      api.OpenShiftCustomLogoConfigMapName,
		ReadOnly:  false,
		MountPath: "/var/logo/",
	}

	defaultVolumeMounts := []corev1.VolumeMount{
		consoleServingCertVolumeMount,
		consoleOauthConfigVolumeMount,
		consoleConfigVolumeMount,
		serviceCAVolumeMount,
		defaultIngressCertVolumeMount,
	}
	trustedVolumeMounts := append(defaultVolumeMounts, trustedCAVolumeMount)
	customLogoVolumeMounts := append(defaultVolumeMounts, customLogoVolumeMount)
	allVolumeMounts := append(defaultVolumeMounts, trustedCAVolumeMount, customLogoVolumeMount)

	tests := []struct {
		name string
		args args
		want *appsv1.Deployment
	}{
		{
			name: "Test Volumes With Only CA Bundle",
			args: args{
				deployment:         consoleDeployment,
				trustedCAConfigMap: trustedCAConfigMap,
				canMountCustomLogo: false,
			},
<<<<<<< HEAD
			want: &appsv1.Deployment{
				Spec: appsv1.DeploymentSpec{
					Template: corev1.PodTemplateSpec{
						Spec: corev1.PodSpec{
							Containers: []corev1.Container{
								{
									Name:         "consoleContainer",
									VolumeMounts: trustedVolumeMounts,
								},
							},
							Volumes: trustedVolumes,
						},
					},
				},
=======
			want: []corev1.Volume{
				consoleServingCert,
				consoleOauthConfig,
				consoleConfig,
				serviceCA,
				oauthServingCert,
>>>>>>> d2008fbe
			},
		},
		{
			name: "Test Volumes Without CA Bundle And Custom Logo False",
			args: args{
<<<<<<< HEAD
				deployment:         consoleDeployment,
				trustedCAConfigMap: &corev1.ConfigMap{},
				canMountCustomLogo: false,
			},
			want: &appsv1.Deployment{
				Spec: appsv1.DeploymentSpec{
					Template: corev1.PodTemplateSpec{
						Spec: corev1.PodSpec{
							Containers: []corev1.Container{
								{
									Name:         "consoleContainer",
									VolumeMounts: defaultVolumeMounts,
								},
=======
				vc: append(defaultVolumeConfig(), trustedCAVolume()),
			},
			want: []corev1.Volume{
				consoleServingCert,
				consoleOauthConfig,
				consoleConfig,
				serviceCA,
				oauthServingCert,
				{
					Name: api.TrustedCAConfigMapName,
					VolumeSource: corev1.VolumeSource{
						ConfigMap: &corev1.ConfigMapVolumeSource{
							LocalObjectReference: corev1.LocalObjectReference{
								Name: api.TrustedCAConfigMapName,
>>>>>>> d2008fbe
							},
							Volumes: defaultVolumes,
						},
					},
				},
			},
		},
		{
			name: "Test Volumes With Only Custom Logo True",
			args: args{
				deployment:         consoleDeployment,
				trustedCAConfigMap: &corev1.ConfigMap{},
				canMountCustomLogo: true,
			},
			want: &appsv1.Deployment{
				Spec: appsv1.DeploymentSpec{
					Template: corev1.PodTemplateSpec{
						Spec: corev1.PodSpec{
							Containers: []corev1.Container{
								{
									Name:         "consoleContainer",
									VolumeMounts: customLogoVolumeMounts,
								},
							},
							Volumes: customLogoVolumes,
						},
					},
				},
			},
		},
		{
			name: "Test Volumes With CA bundle And Custom Logo True",
			args: args{
				deployment:         consoleDeployment,
				trustedCAConfigMap: trustedCAConfigMap,
				canMountCustomLogo: true,
			},
			want: &appsv1.Deployment{
				Spec: appsv1.DeploymentSpec{
					Template: corev1.PodTemplateSpec{
						Spec: corev1.PodSpec{
							Containers: []corev1.Container{
								{
									Name:         "consoleContainer",
									VolumeMounts: allVolumeMounts,
								},
							},
							Volumes: allVolumes,
						},
					},
				},
			},
		},
	}
	for _, tt := range tests {
		t.Run(tt.name, func(t *testing.T) {
			withConsoleVolumes(tt.args.deployment, tt.args.trustedCAConfigMap, tt.args.canMountCustomLogo)
			if diff := deep.Equal(tt.args.deployment, tt.want); diff != nil {
				t.Error(diff)
			}
		})
	}
}

func TestWithConsoleContainerImage(t *testing.T) {
	type args struct {
		deployment     *appsv1.Deployment
		operatorConfig *operatorsv1.Console
		proxyConfig    *configv1.Proxy
	}

	operatorConfig := &operatorsv1.Console{
		TypeMeta:   metav1.TypeMeta{},
		ObjectMeta: metav1.ObjectMeta{},
		Spec: operatorsv1.ConsoleSpec{
			OperatorSpec: operatorsv1.OperatorSpec{
				LogLevel: operatorsv1.Debug,
			},
		},
		Status: operatorsv1.ConsoleStatus{},
	}

	proxyConfig := &configv1.Proxy{
		ObjectMeta: metav1.ObjectMeta{
			ResourceVersion: "54321",
		},
	}

	defaultCommands := []string{
		"ls -Al",
	}
	expectedCommands := withLogLevelFlag(operatorConfig.Spec.LogLevel, defaultCommands)
	expectedCommands = withStatusPageFlag(operatorConfig.Spec.Providers, expectedCommands)

	consoleDeployment := &appsv1.Deployment{
		Spec: appsv1.DeploymentSpec{
			Template: corev1.PodTemplateSpec{
				Spec: corev1.PodSpec{
					Containers: []corev1.Container{
						{
							Name:    "consoleContainer",
							Command: defaultCommands,
						},
					},
				},
			},
		},
	}

	tests := []struct {
		name string
		args args
		want *appsv1.Deployment
	}{
		{
			name: "Test Default Containers",
			args: args{
				deployment:     consoleDeployment,
				operatorConfig: operatorConfig,
				proxyConfig:    proxyConfig,
			},
			want: &appsv1.Deployment{
				Spec: appsv1.DeploymentSpec{
					Template: corev1.PodTemplateSpec{
						Spec: corev1.PodSpec{
							Containers: []corev1.Container{
								{
									Name:    "consoleContainer",
									Command: expectedCommands,
									Env:     setEnvironmentVariables(proxyConfig),
									Image:   util.GetImageEnv("CONSOLE_IMAGE"),
								},
							},
						},
					},
				},
			},
		},
	}
	for _, tt := range tests {
		t.Run(tt.name, func(t *testing.T) {
			withConsoleContainerImage(tt.args.deployment, tt.args.operatorConfig, tt.args.proxyConfig)
			if diff := deep.Equal(tt.args.deployment, tt.want); diff != nil {
				t.Error(diff)
			}
		})
	}
}

func TestWithStrategy(t *testing.T) {
	type args struct {
		deployment           *appsv1.Deployment
		infrastructureConfig *configv1.Infrastructure
	}

	infrastructureConfigHighlyAvailable := infrastructureConfigWithTopology(configv1.HighlyAvailableTopologyMode)
	infrastructureConfigSingleReplica := infrastructureConfigWithTopology(configv1.SingleReplicaTopologyMode)

	singleReplicaStrategy := appsv1.RollingUpdateDeployment{}
	highAvailStrategy := appsv1.RollingUpdateDeployment{
		MaxSurge: &intstr.IntOrString{
			IntVal: int32(3),
		},
		MaxUnavailable: &intstr.IntOrString{
			IntVal: int32(1),
		},
	}

	tests := []struct {
		name string
		args args
		want *appsv1.Deployment
	}{
		{
			name: "Test Single Replica Strategy",
			args: args{
				deployment:           &appsv1.Deployment{},
				infrastructureConfig: infrastructureConfigSingleReplica,
			},
			want: &appsv1.Deployment{
				Spec: appsv1.DeploymentSpec{
					Strategy: appsv1.DeploymentStrategy{
						RollingUpdate: &singleReplicaStrategy,
					},
				},
			},
		},
		{
			name: "Test Highly Available Strategy",
			args: args{
				deployment:           &appsv1.Deployment{},
				infrastructureConfig: infrastructureConfigHighlyAvailable,
			},
			want: &appsv1.Deployment{
				Spec: appsv1.DeploymentSpec{
					Strategy: appsv1.DeploymentStrategy{
						RollingUpdate: &highAvailStrategy,
					},
				},
			},
		},
	}
	for _, tt := range tests {
		t.Run(tt.name, func(t *testing.T) {
			withStrategy(tt.args.deployment, tt.args.infrastructureConfig)
			if diff := deep.Equal(tt.args.deployment, tt.want); diff != nil {
				t.Error(diff)
			}
		})
	}
}

func TestWithConsoleNodeSelector(t *testing.T) {
	type args struct {
		deployment           *appsv1.Deployment
		infrastructureConfig *configv1.Infrastructure
	}

	infrastructureConfigSingleReplica := infrastructureConfigWithTopology(configv1.SingleReplicaTopologyMode)
	infrastructureConfigExternalTopology := infrastructureConfigSingleReplica
	infrastructureConfigExternalTopology.Status.ControlPlaneTopology = configv1.ExternalTopologyMode
	defaultDeployment := appsv1.Deployment{
		Spec: appsv1.DeploymentSpec{
			Template: corev1.PodTemplateSpec{
				Spec: corev1.PodSpec{
					NodeSelector: map[string]string{
						"foo": "bar",
					},
				},
<<<<<<< HEAD
			},
		},
	}

	tests := []struct {
		name string
		args args
		want *appsv1.Deployment
	}{
		{
			name: "Test default topology mode",
			args: args{
				deployment:           &defaultDeployment,
				infrastructureConfig: infrastructureConfigSingleReplica,
			},
			want: &defaultDeployment,
		},
		{
			name: "Test external topology mode",
			args: args{
				deployment:           &defaultDeployment,
				infrastructureConfig: infrastructureConfigExternalTopology,
			},
			want: &appsv1.Deployment{
				Spec: appsv1.DeploymentSpec{
					Template: corev1.PodTemplateSpec{
						Spec: corev1.PodSpec{
							NodeSelector: map[string]string{},
						},
					},
=======
				{
					Name:      api.OAuthServingCertConfigMapName,
					ReadOnly:  true,
					MountPath: "/var/oauth-serving-cert",
>>>>>>> d2008fbe
				},
			},
		},
	}
	for _, tt := range tests {
		t.Run(tt.name, func(t *testing.T) {
			withConsoleNodeSelector(tt.args.deployment, tt.args.infrastructureConfig)
			if diff := deep.Equal(tt.args.deployment, tt.want); diff != nil {
				t.Error(diff)
			}
		})
	}
}

func TestDefaultDownloadsDeployment(t *testing.T) {

	var (
		defaultReplicaCount         int32 = DefaultConsoleReplicas
		singleNodeReplicaCount      int32 = SingleNodeConsoleReplicas
		labels                            = util.LabelsForDownloads()
		gracePeriod                 int64 = 0
		tolerationSeconds           int64 = 120
		downloadsDeploymentTemplate       = resourceread.ReadDeploymentV1OrDie(assets.MustAsset("deployments/downloads-deployment.yaml"))
	)

	type args struct {
		config         *operatorsv1.Console
		infrastructure *configv1.Infrastructure
	}

	consoleOperatorConfig := &operatorsv1.Console{
		TypeMeta:   metav1.TypeMeta{},
		ObjectMeta: metav1.ObjectMeta{},
		Spec: operatorsv1.ConsoleSpec{
			OperatorSpec: operatorsv1.OperatorSpec{
				LogLevel: operatorsv1.Debug,
			},
		},
		Status: operatorsv1.ConsoleStatus{},
	}

	downloadsDeploymentObjectMeta := metav1.ObjectMeta{
		Name:                       api.OpenShiftConsoleDownloadsDeploymentName,
		Namespace:                  api.OpenShiftConsoleNamespace,
		GenerateName:               "",
		SelfLink:                   "",
		UID:                        "",
		ResourceVersion:            "",
		Generation:                 0,
		CreationTimestamp:          metav1.Time{},
		DeletionTimestamp:          nil,
		DeletionGracePeriodSeconds: nil,
		Labels:                     labels,
		Annotations:                map[string]string{},
		OwnerReferences:            nil,
		Finalizers:                 nil,
		ClusterName:                "",
	}

	infrastructureConfigHighlyAvailable := infrastructureConfigWithTopology(configv1.HighlyAvailableTopologyMode)
	infrastructureConfigSingleReplica := infrastructureConfigWithTopology(configv1.SingleReplicaTopologyMode)

	downloadsDeploymentPodSpecSingleReplica := corev1.PodSpec{
		NodeSelector: map[string]string{
			"kubernetes.io/os": "linux",
		},
		Affinity: &corev1.Affinity{},
		Tolerations: []corev1.Toleration{
			{
				Key:      "node-role.kubernetes.io/master",
				Operator: corev1.TolerationOpExists,
				Effect:   corev1.TaintEffectNoSchedule,
			},
			{
				Key:               "node.kubernetes.io/unreachable",
				Operator:          corev1.TolerationOpExists,
				Effect:            corev1.TaintEffectNoExecute,
				TolerationSeconds: &tolerationSeconds,
			},
			{
				Key:               "node.kubernetes.io/not-reachable",
				Operator:          corev1.TolerationOpExists,
				Effect:            corev1.TaintEffectNoExecute,
				TolerationSeconds: &tolerationSeconds,
			},
		},
		SecurityContext:               &corev1.PodSecurityContext{},
		PriorityClassName:             "system-cluster-critical",
		TerminationGracePeriodSeconds: &gracePeriod,
		Containers: []corev1.Container{
			{
				Name:                     "download-server",
				TerminationMessagePolicy: corev1.TerminationMessageFallbackToLogsOnError,
				Image:                    "",
				ImagePullPolicy:          corev1.PullPolicy("IfNotPresent"),
				Ports: []corev1.ContainerPort{{
					Name:          api.DownloadsPortName,
					Protocol:      corev1.ProtocolTCP,
					ContainerPort: api.DownloadsPort,
				}},
				ReadinessProbe: &corev1.Probe{
					Handler: corev1.Handler{
						HTTPGet: &corev1.HTTPGetAction{
							Path:   "/",
							Port:   intstr.FromInt(api.DownloadsPort),
							Scheme: corev1.URIScheme("HTTP"),
						},
					},
					TimeoutSeconds:   1,
					PeriodSeconds:    10,
					SuccessThreshold: 1,
					FailureThreshold: 3,
				},
				LivenessProbe: &corev1.Probe{
					Handler: corev1.Handler{
						HTTPGet: &corev1.HTTPGetAction{
							Path:   "/",
							Port:   intstr.FromInt(api.DownloadsPort),
							Scheme: corev1.URIScheme("HTTP"),
						},
					},
					TimeoutSeconds:   1,
					PeriodSeconds:    10,
					SuccessThreshold: 1,
					FailureThreshold: 3,
				},
				Command: []string{"/bin/sh"},
				Resources: corev1.ResourceRequirements{
					Requests: map[corev1.ResourceName]resource.Quantity{
						corev1.ResourceCPU:    resource.MustParse("10m"),
						corev1.ResourceMemory: resource.MustParse("50Mi"),
					},
				},
				Args: downloadsDeploymentTemplate.Spec.Template.Spec.Containers[0].Args,
			},
		},
	}
	downloadsDeploymentPodSpecHighAvail := downloadsDeploymentPodSpecSingleReplica.DeepCopy()
	downloadsDeploymentPodSpecHighAvail.Affinity = &corev1.Affinity{
		PodAntiAffinity: &corev1.PodAntiAffinity{
			RequiredDuringSchedulingIgnoredDuringExecution: []corev1.PodAffinityTerm{{
				LabelSelector: &metav1.LabelSelector{
					MatchExpressions: []metav1.LabelSelectorRequirement{
						{
							Key:      "component",
							Operator: metav1.LabelSelectorOpIn,
							Values:   []string{"downloads"},
						},
					},
				},
				TopologyKey: "kubernetes.io/hostname",
			}},
		},
	}

	tests := []struct {
		name string
		args args
		want *appsv1.Deployment
	}{
		{
			name: "Test Downloads Deployment for Single Node Cluster Infrastructure Config",
			args: args{
				config:         consoleOperatorConfig,
				infrastructure: infrastructureConfigSingleReplica,
			},
			want: &appsv1.Deployment{
				TypeMeta: metav1.TypeMeta{
					Kind:       "Deployment",
					APIVersion: "apps/v1",
				},
				ObjectMeta: downloadsDeploymentObjectMeta,
				Spec: appsv1.DeploymentSpec{
					Replicas: &singleNodeReplicaCount,
					Strategy: appsv1.DeploymentStrategy{
						Type:          appsv1.RollingUpdateDeploymentStrategyType,
						RollingUpdate: &appsv1.RollingUpdateDeployment{},
					},
					Selector: &metav1.LabelSelector{
						MatchLabels: labels,
					},
					Template: corev1.PodTemplateSpec{
						ObjectMeta: metav1.ObjectMeta{
							Name:   api.OpenShiftConsoleDownloadsDeploymentName,
							Labels: labels,
							Annotations: map[string]string{
								workloadManagementAnnotation: workloadManagementAnnotationValue,
							},
						},
						Spec: downloadsDeploymentPodSpecSingleReplica,
					},
				},
				Status: appsv1.DeploymentStatus{},
			},
		},
		{
			name: "Test Downloads Deployment for Multi Node Cluster Infrastructure Config",
			args: args{
				config:         consoleOperatorConfig,
				infrastructure: infrastructureConfigHighlyAvailable,
			},
			want: &appsv1.Deployment{
				TypeMeta: metav1.TypeMeta{
					Kind:       "Deployment",
					APIVersion: "apps/v1",
				},
				ObjectMeta: downloadsDeploymentObjectMeta,
				Spec: appsv1.DeploymentSpec{
					Replicas: &defaultReplicaCount,
					Strategy: appsv1.DeploymentStrategy{
						Type: appsv1.RollingUpdateDeploymentStrategyType,
						RollingUpdate: &appsv1.RollingUpdateDeployment{
							MaxSurge: &intstr.IntOrString{
								IntVal: int32(3),
							},
							MaxUnavailable: &intstr.IntOrString{
								IntVal: int32(1),
							},
						},
					},
					Selector: &metav1.LabelSelector{
						MatchLabels: labels,
					},
					Template: corev1.PodTemplateSpec{
						ObjectMeta: metav1.ObjectMeta{
							Name:   api.OpenShiftConsoleDownloadsDeploymentName,
							Labels: labels,
							Annotations: map[string]string{
								workloadManagementAnnotation: workloadManagementAnnotationValue,
							},
						},
						Spec: *downloadsDeploymentPodSpecHighAvail,
					},
				},
				Status: appsv1.DeploymentStatus{},
			},
		},
	}
	for _, tt := range tests {
		t.Run(tt.name, func(t *testing.T) {
			if diff := deep.Equal(DefaultDownloadsDeployment(tt.args.config, tt.args.infrastructure), tt.want); diff != nil {
				t.Error(diff)
			}
		})
	}
}

func TestWithDownloadsContainerImage(t *testing.T) {
	type args struct {
		deployment *appsv1.Deployment
	}

	downloadsDeployment := &appsv1.Deployment{
		Spec: appsv1.DeploymentSpec{
			Template: corev1.PodTemplateSpec{
				Spec: corev1.PodSpec{
					Containers: []corev1.Container{
						{
							Name: "downloadsContainer",
						},
					},
				},
			},
		},
	}

	tests := []struct {
		name string
		args args
		want *appsv1.Deployment
	}{
		{
			name: "Test Default Download Containers",
			args: args{
				deployment: downloadsDeployment,
			},
			want: &appsv1.Deployment{
				Spec: appsv1.DeploymentSpec{
					Template: corev1.PodTemplateSpec{
						Spec: corev1.PodSpec{
							Containers: []corev1.Container{
								{
									Name:  "downloadsContainer",
									Image: util.GetImageEnv("DOWNLOADS_IMAGE"),
								},
							},
						},
					},
				},
<<<<<<< HEAD
			},
		},
	}
	for _, tt := range tests {
		t.Run(tt.name, func(t *testing.T) {
			withDownloadsContainerImage(tt.args.deployment)
			if diff := deep.Equal(tt.args.deployment, tt.want); diff != nil {
				t.Error(diff)
			}
		})
	}
}

func TestStub(t *testing.T) {
	tests := []struct {
		name string
		want *appsv1.Deployment
	}{
		{
			name: "Testing Stub function deployment",
			want: &appsv1.Deployment{
				TypeMeta: metav1.TypeMeta{
					Kind:       "",
					APIVersion: "",
=======
				{
					Name:      api.OAuthServingCertConfigMapName,
					ReadOnly:  true,
					MountPath: "/var/oauth-serving-cert",
>>>>>>> d2008fbe
				},
				ObjectMeta: metav1.ObjectMeta{
					Name:      api.OpenShiftConsoleName,
					Namespace: api.OpenShiftConsoleNamespace,
					Labels: map[string]string{
						"app": api.OpenShiftConsoleName,
					},
					GenerateName:               "",
					SelfLink:                   "",
					UID:                        "",
					ResourceVersion:            "",
					Generation:                 0,
					CreationTimestamp:          metav1.Time{},
					DeletionTimestamp:          nil,
					DeletionGracePeriodSeconds: nil,
					Annotations:                map[string]string{},
					OwnerReferences:            nil,
					Finalizers:                 nil,
					ClusterName:                "",
				},
				Spec:   appsv1.DeploymentSpec{},
				Status: appsv1.DeploymentStatus{},
			},
		},
	}
	for _, tt := range tests {
		t.Run(tt.name, func(t *testing.T) {
			if diff := deep.Equal(Stub(), tt.want); diff != nil {
				t.Error(diff)
			}
		})
	}
}

func TestIsAvailable(t *testing.T) {
	type args struct {
		deployment *appsv1.Deployment
	}
	tests := []struct {
		name string
		args args
		want bool
	}{
		{
			name: "Test IsAvailable(): Deployment has one ready replica",
			args: args{
				deployment: &appsv1.Deployment{
					Status: appsv1.DeploymentStatus{
						AvailableReplicas: 1,
					},
				},
			},
			want: true,
		}, {
			name: "Test IsAvailable(): Deployment has multiple ready replicas",
			args: args{
				deployment: &appsv1.Deployment{
					Status: appsv1.DeploymentStatus{
						AvailableReplicas: 5,
					},
				},
			},
			want: true,
		}, {
			name: "Test IsAvailable(): Deployment has no ready replicas",
			args: args{
				deployment: &appsv1.Deployment{
					Status: appsv1.DeploymentStatus{
						AvailableReplicas: 0,
					},
				},
			},
			want: false,
		},
	}
	for _, tt := range tests {
		t.Run(tt.name, func(t *testing.T) {
			if got := IsAvailable(tt.args.deployment); got != tt.want {
				t.Errorf("IsReady() = \n%v\n want \n%v", got, tt.want)
			}
		})
	}

}

func TestIsAvailableAndUpdated(t *testing.T) {
	type args struct {
		deployment *appsv1.Deployment
	}
	tests := []struct {
		name string
		args args
		want bool
	}{
		{
			name: "Test IsAvailableAndUpdated(): Deployment has one available replica, with matching generation and matching replica count",
			args: args{
				deployment: &appsv1.Deployment{
					Status: appsv1.DeploymentStatus{
						AvailableReplicas:  1,
						ObservedGeneration: 1,
						UpdatedReplicas:    1,
						Replicas:           1,
					},
					ObjectMeta: metav1.ObjectMeta{
						Generation: 1,
					},
				},
			},
			want: true,
		}, {
			name: "Test IsAvailableAndUpdated(): Deployment has multiple available replicas, with higher observed generation and matching replica count",
			args: args{
				deployment: &appsv1.Deployment{
					Status: appsv1.DeploymentStatus{
						AvailableReplicas:  5,
						ObservedGeneration: 2,
						UpdatedReplicas:    1,
						Replicas:           1,
					},
					ObjectMeta: metav1.ObjectMeta{
						Generation: 1,
					},
				},
			},
			want: true,
		}, {
			name: "Test IsAvailableAndUpdated(): Deployment has no available replicas",
			args: args{
				deployment: &appsv1.Deployment{
					Status: appsv1.DeploymentStatus{
						AvailableReplicas:  0,
						ObservedGeneration: 1,
						UpdatedReplicas:    1,
						Replicas:           1,
					},
					ObjectMeta: metav1.ObjectMeta{
						Generation: 1,
					},
				},
			},
			want: false,
		}, {
			name: "Test IsAvailableAndUpdated(): Deployment has one available replica, with none matching generation and matching replica count",
			args: args{
				deployment: &appsv1.Deployment{
					Status: appsv1.DeploymentStatus{
						AvailableReplicas:  1,
						ObservedGeneration: 0,
						UpdatedReplicas:    1,
						Replicas:           1,
					},
					ObjectMeta: metav1.ObjectMeta{
						Generation: 1,
					},
				},
			},
			want: false,
		}, {
			name: "Test IsAvailableAndUpdated(): Deployment has one available replica, with matching generation and none matching replica count",
			args: args{
				deployment: &appsv1.Deployment{
					Status: appsv1.DeploymentStatus{
						AvailableReplicas:  1,
						ObservedGeneration: 1,
						UpdatedReplicas:    1,
						Replicas:           0,
					},
					ObjectMeta: metav1.ObjectMeta{
						Generation: 1,
					},
				},
			},
			want: false,
		},
	}
	for _, tt := range tests {
		t.Run(tt.name, func(t *testing.T) {
			if got := IsAvailableAndUpdated(tt.args.deployment); got != tt.want {
				t.Errorf("IsAvailableAndUpdated() = \n%v\n want \n%v", got, tt.want)
			}
		})
	}

}

func infrastructureConfigWithTopology(topologyMode configv1.TopologyMode) *configv1.Infrastructure {
	return &configv1.Infrastructure{
		TypeMeta:   metav1.TypeMeta{},
		ObjectMeta: metav1.ObjectMeta{},
		Status: configv1.InfrastructureStatus{
			InfrastructureTopology: topologyMode,
			ControlPlaneTopology:   topologyMode,
		},
	}
}<|MERGE_RESOLUTION|>--- conflicted
+++ resolved
@@ -495,14 +495,14 @@
 
 func TestWithConsoleAnnotations(t *testing.T) {
 	type args struct {
-		deployment                  *appsv1.Deployment
-		cm                          *corev1.ConfigMap
-		serviceCAConfigMap          *corev1.ConfigMap
-		defaultIngressCertConfigMap *corev1.ConfigMap
-		trustedCAConfigMap          *corev1.ConfigMap
-		sec                         *corev1.Secret
-		proxyConfig                 *configv1.Proxy
-		infrastructureConfig        *configv1.Infrastructure
+		deployment                *appsv1.Deployment
+		cm                        *corev1.ConfigMap
+		serviceCAConfigMap        *corev1.ConfigMap
+		oauthServingCertConfigMap *corev1.ConfigMap
+		trustedCAConfigMap        *corev1.ConfigMap
+		sec                       *corev1.Secret
+		proxyConfig               *configv1.Proxy
+		infrastructureConfig      *configv1.Infrastructure
 	}
 
 	consoleConfig := &corev1.ConfigMap{
@@ -535,7 +535,7 @@
 			ResourceVersion: "34343",
 		},
 	}
-	defaultIngressCertConfigMap := &corev1.ConfigMap{
+	oauthServingCertConfigMap := &corev1.ConfigMap{
 		ObjectMeta: metav1.ObjectMeta{
 			ResourceVersion: "77777",
 		},
@@ -574,40 +574,40 @@
 						},
 					},
 				},
-				cm:                          consoleConfig,
-				serviceCAConfigMap:          serviceCAConfigMap,
-				defaultIngressCertConfigMap: defaultIngressCertConfigMap,
-				trustedCAConfigMap:          trustedCAConfigMap,
-				sec:                         sec,
-				proxyConfig:                 proxyConfig,
-				infrastructureConfig:        infrastructureConfig,
+				cm:                        consoleConfig,
+				serviceCAConfigMap:        serviceCAConfigMap,
+				oauthServingCertConfigMap: oauthServingCertConfigMap,
+				trustedCAConfigMap:        trustedCAConfigMap,
+				sec:                       sec,
+				proxyConfig:               proxyConfig,
+				infrastructureConfig:      infrastructureConfig,
 			},
 			want: &appsv1.Deployment{
 				ObjectMeta: metav1.ObjectMeta{
 					Annotations: map[string]string{
-						configMapResourceVersionAnnotation:                   consoleConfig.GetResourceVersion(),
-						serviceCAConfigMapResourceVersionAnnotation:          serviceCAConfigMap.GetResourceVersion(),
-						defaultIngressCertConfigMapResourceVersionAnnotation: defaultIngressCertConfigMap.GetResourceVersion(),
-						trustedCAConfigMapResourceVersionAnnotation:          trustedCAConfigMap.GetResourceVersion(),
-						proxyConfigResourceVersionAnnotation:                 proxyConfig.GetResourceVersion(),
-						infrastructureConfigResourceVersionAnnotation:        infrastructureConfig.GetResourceVersion(),
-						secretResourceVersionAnnotation:                      sec.GetResourceVersion(),
-						consoleImageAnnotation:                               util.GetImageEnv("CONSOLE_IMAGE"),
+						configMapResourceVersionAnnotation:                 consoleConfig.GetResourceVersion(),
+						serviceCAConfigMapResourceVersionAnnotation:        serviceCAConfigMap.GetResourceVersion(),
+						oauthServingCertConfigMapResourceVersionAnnotation: oauthServingCertConfigMap.GetResourceVersion(),
+						trustedCAConfigMapResourceVersionAnnotation:        trustedCAConfigMap.GetResourceVersion(),
+						proxyConfigResourceVersionAnnotation:               proxyConfig.GetResourceVersion(),
+						infrastructureConfigResourceVersionAnnotation:      infrastructureConfig.GetResourceVersion(),
+						secretResourceVersionAnnotation:                    sec.GetResourceVersion(),
+						consoleImageAnnotation:                             util.GetImageEnv("CONSOLE_IMAGE"),
 					},
 				},
 				Spec: appsv1.DeploymentSpec{
 					Template: corev1.PodTemplateSpec{
 						ObjectMeta: metav1.ObjectMeta{
 							Annotations: map[string]string{
-								workloadManagementAnnotation:                         workloadManagementAnnotationValue,
-								configMapResourceVersionAnnotation:                   consoleConfig.GetResourceVersion(),
-								serviceCAConfigMapResourceVersionAnnotation:          serviceCAConfigMap.GetResourceVersion(),
-								defaultIngressCertConfigMapResourceVersionAnnotation: defaultIngressCertConfigMap.GetResourceVersion(),
-								trustedCAConfigMapResourceVersionAnnotation:          trustedCAConfigMap.GetResourceVersion(),
-								proxyConfigResourceVersionAnnotation:                 proxyConfig.GetResourceVersion(),
-								infrastructureConfigResourceVersionAnnotation:        infrastructureConfig.GetResourceVersion(),
-								secretResourceVersionAnnotation:                      sec.GetResourceVersion(),
-								consoleImageAnnotation:                               util.GetImageEnv("CONSOLE_IMAGE"),
+								workloadManagementAnnotation:                       workloadManagementAnnotationValue,
+								configMapResourceVersionAnnotation:                 consoleConfig.GetResourceVersion(),
+								serviceCAConfigMapResourceVersionAnnotation:        serviceCAConfigMap.GetResourceVersion(),
+								oauthServingCertConfigMapResourceVersionAnnotation: oauthServingCertConfigMap.GetResourceVersion(),
+								trustedCAConfigMapResourceVersionAnnotation:        trustedCAConfigMap.GetResourceVersion(),
+								proxyConfigResourceVersionAnnotation:               proxyConfig.GetResourceVersion(),
+								infrastructureConfigResourceVersionAnnotation:      infrastructureConfig.GetResourceVersion(),
+								secretResourceVersionAnnotation:                    sec.GetResourceVersion(),
+								consoleImageAnnotation:                             util.GetImageEnv("CONSOLE_IMAGE"),
 							},
 						},
 					},
@@ -617,7 +617,7 @@
 	}
 	for _, tt := range tests {
 		t.Run(tt.name, func(t *testing.T) {
-			withConsoleAnnotations(tt.args.deployment, tt.args.cm, tt.args.serviceCAConfigMap, tt.args.defaultIngressCertConfigMap, tt.args.trustedCAConfigMap, tt.args.sec, tt.args.proxyConfig, tt.args.infrastructureConfig)
+			withConsoleAnnotations(tt.args.deployment, tt.args.cm, tt.args.serviceCAConfigMap, tt.args.oauthServingCertConfigMap, tt.args.trustedCAConfigMap, tt.args.sec, tt.args.proxyConfig, tt.args.infrastructureConfig)
 			if diff := deep.Equal(tt.args.deployment, tt.want); diff != nil {
 				t.Error(diff)
 			}
@@ -841,12 +841,12 @@
 		},
 	}
 
-	defaultIngressCertVolume := corev1.Volume{
-		Name: api.DefaultIngressCertConfigMapName,
+	oauthServingCertVolume := corev1.Volume{
+		Name: api.OAuthServingCertConfigMapName,
 		VolumeSource: corev1.VolumeSource{
 			ConfigMap: &corev1.ConfigMapVolumeSource{
 				LocalObjectReference: corev1.LocalObjectReference{
-					Name: api.DefaultIngressCertConfigMapName,
+					Name: api.OAuthServingCertConfigMapName,
 				},
 				Items:       nil,
 				DefaultMode: nil,
@@ -868,7 +868,6 @@
 			},
 		},
 	}
-<<<<<<< HEAD
 
 	trustedCAVolume := corev1.Volume{
 		Name: api.TrustedCAConfigMapName,
@@ -883,14 +882,6 @@
 						Path: api.TrustedCABundleMountFile,
 						Mode: nil,
 					},
-=======
-	oauthServingCert := corev1.Volume{
-		Name: api.OAuthServingCertConfigMapName,
-		VolumeSource: corev1.VolumeSource{
-			ConfigMap: &corev1.ConfigMapVolumeSource{
-				LocalObjectReference: corev1.LocalObjectReference{
-					Name: api.OAuthServingCertConfigMapName,
->>>>>>> d2008fbe
 				},
 				DefaultMode: nil,
 				Optional:    nil,
@@ -903,7 +894,7 @@
 		consoleOauthConfigVolume,
 		consoleConfigVolume,
 		serviceCAVolume,
-		defaultIngressCertVolume,
+		oauthServingCertVolume,
 	}
 	trustedVolumes := append(defaultVolumes, trustedCAVolume)
 	customLogoVolumes := append(defaultVolumes, customLogoVolume)
@@ -933,10 +924,10 @@
 		MountPath: "/var/service-ca",
 	}
 
-	defaultIngressCertVolumeMount := corev1.VolumeMount{
-		Name:      api.DefaultIngressCertConfigMapName,
+	oauthServingCertVolumeMount := corev1.VolumeMount{
+		Name:      api.OAuthServingCertConfigMapName,
 		ReadOnly:  true,
-		MountPath: "/var/default-ingress-cert",
+		MountPath: "/var/oauth-serving-cert",
 	}
 
 	trustedCAVolumeMount := corev1.VolumeMount{
@@ -956,7 +947,7 @@
 		consoleOauthConfigVolumeMount,
 		consoleConfigVolumeMount,
 		serviceCAVolumeMount,
-		defaultIngressCertVolumeMount,
+		oauthServingCertVolumeMount,
 	}
 	trustedVolumeMounts := append(defaultVolumeMounts, trustedCAVolumeMount)
 	customLogoVolumeMounts := append(defaultVolumeMounts, customLogoVolumeMount)
@@ -974,7 +965,6 @@
 				trustedCAConfigMap: trustedCAConfigMap,
 				canMountCustomLogo: false,
 			},
-<<<<<<< HEAD
 			want: &appsv1.Deployment{
 				Spec: appsv1.DeploymentSpec{
 					Template: corev1.PodTemplateSpec{
@@ -989,20 +979,11 @@
 						},
 					},
 				},
-=======
-			want: []corev1.Volume{
-				consoleServingCert,
-				consoleOauthConfig,
-				consoleConfig,
-				serviceCA,
-				oauthServingCert,
->>>>>>> d2008fbe
 			},
 		},
 		{
 			name: "Test Volumes Without CA Bundle And Custom Logo False",
 			args: args{
-<<<<<<< HEAD
 				deployment:         consoleDeployment,
 				trustedCAConfigMap: &corev1.ConfigMap{},
 				canMountCustomLogo: false,
@@ -1016,22 +997,6 @@
 									Name:         "consoleContainer",
 									VolumeMounts: defaultVolumeMounts,
 								},
-=======
-				vc: append(defaultVolumeConfig(), trustedCAVolume()),
-			},
-			want: []corev1.Volume{
-				consoleServingCert,
-				consoleOauthConfig,
-				consoleConfig,
-				serviceCA,
-				oauthServingCert,
-				{
-					Name: api.TrustedCAConfigMapName,
-					VolumeSource: corev1.VolumeSource{
-						ConfigMap: &corev1.ConfigMapVolumeSource{
-							LocalObjectReference: corev1.LocalObjectReference{
-								Name: api.TrustedCAConfigMapName,
->>>>>>> d2008fbe
 							},
 							Volumes: defaultVolumes,
 						},
@@ -1261,7 +1226,6 @@
 						"foo": "bar",
 					},
 				},
-<<<<<<< HEAD
 			},
 		},
 	}
@@ -1292,12 +1256,6 @@
 							NodeSelector: map[string]string{},
 						},
 					},
-=======
-				{
-					Name:      api.OAuthServingCertConfigMapName,
-					ReadOnly:  true,
-					MountPath: "/var/oauth-serving-cert",
->>>>>>> d2008fbe
 				},
 			},
 		},
@@ -1587,7 +1545,6 @@
 						},
 					},
 				},
-<<<<<<< HEAD
 			},
 		},
 	}
@@ -1612,12 +1569,6 @@
 				TypeMeta: metav1.TypeMeta{
 					Kind:       "",
 					APIVersion: "",
-=======
-				{
-					Name:      api.OAuthServingCertConfigMapName,
-					ReadOnly:  true,
-					MountPath: "/var/oauth-serving-cert",
->>>>>>> d2008fbe
 				},
 				ObjectMeta: metav1.ObjectMeta{
 					Name:      api.OpenShiftConsoleName,
